# -*- encoding:utf-8 -*-
from __future__ import division, absolute_import, print_function

import re
import sys
import textwrap
import warnings

import jinja2

from numpydoc.docscrape import (
    NumpyDocString,
    FunctionDoc,
    ClassDoc,
    ParseError
)
from numpydoc.docscrape_sphinx import (SphinxDocString, SphinxClassDoc,
                                       SphinxFunctionDoc, get_doc_object)
from pytest import raises as assert_raises


if sys.version_info[0] >= 3:
    sixu = lambda s: s
else:
    sixu = lambda s: unicode(s, 'unicode_escape')


doc_txt = '''\
  numpy.multivariate_normal(mean, cov, shape=None, spam=None)

  Draw values from a multivariate normal distribution with specified
  mean and covariance.

  The multivariate normal or Gaussian distribution is a generalisation
  of the one-dimensional normal distribution to higher dimensions.

  Parameters
  ----------
  mean : (N,) ndarray
      Mean of the N-dimensional distribution.

      .. math::

         (1+2+3)/3

  cov : (N, N) ndarray
      Covariance matrix of the distribution.
  shape : tuple of ints
      Given a shape of, for example, (m,n,k), m*n*k samples are
      generated, and packed in an m-by-n-by-k arrangement.  Because
      each sample is N-dimensional, the output shape is (m,n,k,N).

  Returns
  -------
  out : ndarray
      The drawn samples, arranged according to `shape`.  If the
      shape given is (m,n,...), then the shape of `out` is
      (m,n,...,N).

      In other words, each entry ``out[i,j,...,:]`` is an N-dimensional
      value drawn from the distribution.
  list of str
      This is not a real return value.  It exists to test
      anonymous return values.
  no_description

  Other Parameters
  ----------------
  spam : parrot
      A parrot off its mortal coil.

  Raises
  ------
  RuntimeError
      Some error

  Warns
  -----
  RuntimeWarning
      Some warning

  Warnings
  --------
  Certain warnings apply.

  Notes
  -----
  Instead of specifying the full covariance matrix, popular
  approximations include:

    - Spherical covariance (`cov` is a multiple of the identity matrix)
    - Diagonal covariance (`cov` has non-negative elements only on the diagonal)

  This geometrical property can be seen in two dimensions by plotting
  generated data-points:

  >>> mean = [0,0]
  >>> cov = [[1,0],[0,100]] # diagonal covariance, points lie on x or y-axis

  >>> x,y = multivariate_normal(mean,cov,5000).T
  >>> plt.plot(x,y,'x'); plt.axis('equal'); plt.show()

  Note that the covariance matrix must be symmetric and non-negative
  definite.

  References
  ----------
  .. [1] A. Papoulis, "Probability, Random Variables, and Stochastic
         Processes," 3rd ed., McGraw-Hill Companies, 1991
  .. [2] R.O. Duda, P.E. Hart, and D.G. Stork, "Pattern Classification,"
         2nd ed., Wiley, 2001.

  See Also
  --------
  some, other, funcs
  otherfunc : relationship

  Examples
  --------
  >>> mean = (1,2)
  >>> cov = [[1,0],[1,0]]
  >>> x = multivariate_normal(mean,cov,(3,3))
  >>> print x.shape
  (3, 3, 2)

  The following is probably true, given that 0.6 is roughly twice the
  standard deviation:

  >>> print list( (x[0,0,:] - mean) < 0.6 )
  [True, True]

  .. index:: random
     :refguide: random;distributions, random;gauss

  '''
doc = NumpyDocString(doc_txt)

doc_yields_txt = """
Test generator

Yields
------
a : int
    The number of apples.
b : int
    The number of bananas.
int
    The number of unknowns.
"""
doc_yields = NumpyDocString(doc_yields_txt)


doc_sent_txt = """
Test generator

Yields
------
a : int
    The number of apples.

Receives
--------
b : int
    The number of bananas.
c : int
    The number of oranges.

"""
doc_sent = NumpyDocString(doc_sent_txt)


def test_signature():
    assert doc['Signature'].startswith('numpy.multivariate_normal(')
    assert doc['Signature'].endswith('spam=None)')


def test_summary():
    assert doc['Summary'][0].startswith('Draw values')
    assert doc['Summary'][-1].endswith('covariance.')


def test_extended_summary():
    assert doc['Extended Summary'][0].startswith('The multivariate normal')


def test_parameters():
    assert len(doc['Parameters']) == 3
    names = [n for n, _, _ in doc['Parameters']]
    assert all(a == b for a, b in zip(names, ['mean', 'cov', 'shape']))

    arg, arg_type, desc = doc['Parameters'][1]
    assert arg_type == '(N, N) ndarray'
    assert desc[0].startswith('Covariance matrix')
    assert doc['Parameters'][0][-1][-1] == '   (1+2+3)/3'


def test_other_parameters():
    assert len(doc['Other Parameters']) == 1
    assert [n for n, _, _ in doc['Other Parameters']] == ['spam']
    arg, arg_type, desc = doc['Other Parameters'][0]
    assert arg_type == 'parrot'
    assert desc[0].startswith('A parrot off its mortal coil')


def test_returns():
    assert len(doc['Returns']) == 3
    arg, arg_type, desc = doc['Returns'][0]
    assert arg == 'out'
    assert arg_type == 'ndarray'
    assert desc[0].startswith('The drawn samples')
    assert desc[-1].endswith('distribution.')

    arg, arg_type, desc = doc['Returns'][1]
    assert arg == 'list of str'
    assert arg_type == ''
    assert desc[0].startswith('This is not a real')
    assert desc[-1].endswith('anonymous return values.')

    arg, arg_type, desc = doc['Returns'][2]
    assert arg == 'no_description'
    assert arg_type == ''
    assert not ''.join(desc).strip()


def test_yields():
    section = doc_yields['Yields']
    assert len(section) == 3
    truth = [('a', 'int', 'apples.'),
             ('b', 'int', 'bananas.'),
             ('int', '', 'unknowns.')]
    for (arg, arg_type, desc), (arg_, arg_type_, end) in zip(section, truth):
        assert arg == arg_
        assert arg_type == arg_type_
        assert desc[0].startswith('The number of')
        assert desc[0].endswith(end)


def test_sent():
    section = doc_sent['Receives']
    assert_equal(len(section), 2)
    truth = [('b', 'int', 'bananas.'),
             ('c', 'int', 'oranges.')]
    for (arg, arg_type, desc), (arg_, arg_type_, end) in zip(section, truth):
        assert_equal(arg, arg_)
        assert_equal(arg_type, arg_type_)
        assert desc[0].startswith('The number of')
        assert desc[0].endswith(end)


def test_returnyield():
    doc_text = """
Test having returns and yields.

Returns
-------
int
    The number of apples.

Yields
------
a : int
    The number of apples.
b : int
    The number of bananas.

"""
    assert_raises(ValueError, NumpyDocString, doc_text)


def test_returnyield():
    doc_text = """
Test having returns and yields.

Returns
-------
int
    The number of apples.

Yields
------
a : int
    The number of apples.
b : int
    The number of bananas.

"""
    assert_raises(ValueError, NumpyDocString, doc_text)


def test_section_twice():
    doc_text = """
Test having a section Notes twice

Notes
-----
See the next note for more information

Notes
-----
That should break...
"""
    assert_raises(ValueError, NumpyDocString, doc_text)

    # if we have a numpydoc object, we know where the error came from
    class Dummy(object):
        """
        Dummy class.

        Notes
        -----
        First note.

        Notes
        -----
        Second note.

        """
        def spam(self, a, b):
            """Spam\n\nSpam spam."""
            pass

        def ham(self, c, d):
            """Cheese\n\nNo cheese."""
            pass

    def dummy_func(arg):
        """
        Dummy function.

        Notes
        -----
        First note.

        Notes
        -----
        Second note.
        """

    try:
        SphinxClassDoc(Dummy)
    except ValueError as e:
        # python 3 version or python 2 version
        assert ("test_section_twice.<locals>.Dummy" in str(e)
                or 'test_docscrape.Dummy' in str(e))

    try:
        SphinxFunctionDoc(dummy_func)
    except ValueError as e:
        # python 3 version or python 2 version
        assert ("test_section_twice.<locals>.dummy_func" in str(e)
                or 'function dummy_func' in str(e))


def test_notes():
    assert doc['Notes'][0].startswith('Instead')
    assert doc['Notes'][-1].endswith('definite.')
    assert len(doc['Notes']) == 17


def test_references():
    assert doc['References'][0].startswith('..')
    assert doc['References'][-1].endswith('2001.')


def test_examples():
    assert doc['Examples'][0].startswith('>>>')
    assert doc['Examples'][-1].endswith('True]')


def test_index():
    assert doc['index']['default'] == 'random'
    assert len(doc['index']) == 2
    assert len(doc['index']['refguide']) == 2


def _strip_blank_lines(s):
    "Remove leading, trailing and multiple blank lines"
    s = re.sub(r'^\s*\n', '', s)
    s = re.sub(r'\n\s*$', '', s)
    s = re.sub(r'\n\s*\n', r'\n\n', s)
    return s


def line_by_line_compare(a, b):
    a = textwrap.dedent(a)
    b = textwrap.dedent(b)
    a = [l.rstrip() for l in _strip_blank_lines(a).split('\n')]
    b = [l.rstrip() for l in _strip_blank_lines(b).split('\n')]
    assert all(x == y for x, y in zip(a, b))


def test_str():
    # doc_txt has the order of Notes and See Also sections flipped.
    # This should be handled automatically, and so, one thing this test does
    # is to make sure that See Also precedes Notes in the output.
    line_by_line_compare(str(doc),
"""numpy.multivariate_normal(mean, cov, shape=None, spam=None)

Draw values from a multivariate normal distribution with specified
mean and covariance.

The multivariate normal or Gaussian distribution is a generalisation
of the one-dimensional normal distribution to higher dimensions.

Parameters
----------
mean : (N,) ndarray
    Mean of the N-dimensional distribution.

    .. math::

       (1+2+3)/3
cov : (N, N) ndarray
    Covariance matrix of the distribution.
shape : tuple of ints
    Given a shape of, for example, (m,n,k), m*n*k samples are
    generated, and packed in an m-by-n-by-k arrangement.  Because
    each sample is N-dimensional, the output shape is (m,n,k,N).

Returns
-------
out : ndarray
    The drawn samples, arranged according to `shape`.  If the
    shape given is (m,n,...), then the shape of `out` is
    (m,n,...,N).

    In other words, each entry ``out[i,j,...,:]`` is an N-dimensional
    value drawn from the distribution.
list of str
    This is not a real return value.  It exists to test
    anonymous return values.
no_description

Other Parameters
----------------
spam : parrot
    A parrot off its mortal coil.

Raises
------
RuntimeError
    Some error

Warns
-----
RuntimeWarning
    Some warning

Warnings
--------
Certain warnings apply.

See Also
--------

`some`_, `other`_, `funcs`_

`otherfunc`_
    relationship

Notes
-----
Instead of specifying the full covariance matrix, popular
approximations include:

  - Spherical covariance (`cov` is a multiple of the identity matrix)
  - Diagonal covariance (`cov` has non-negative elements only on the diagonal)

This geometrical property can be seen in two dimensions by plotting
generated data-points:

>>> mean = [0,0]
>>> cov = [[1,0],[0,100]] # diagonal covariance, points lie on x or y-axis

>>> x,y = multivariate_normal(mean,cov,5000).T
>>> plt.plot(x,y,'x'); plt.axis('equal'); plt.show()

Note that the covariance matrix must be symmetric and non-negative
definite.

References
----------
.. [1] A. Papoulis, "Probability, Random Variables, and Stochastic
       Processes," 3rd ed., McGraw-Hill Companies, 1991
.. [2] R.O. Duda, P.E. Hart, and D.G. Stork, "Pattern Classification,"
       2nd ed., Wiley, 2001.

Examples
--------
>>> mean = (1,2)
>>> cov = [[1,0],[1,0]]
>>> x = multivariate_normal(mean,cov,(3,3))
>>> print x.shape
(3, 3, 2)

The following is probably true, given that 0.6 is roughly twice the
standard deviation:

>>> print list( (x[0,0,:] - mean) < 0.6 )
[True, True]

.. index:: random
   :refguide: random;distributions, random;gauss""")


def test_yield_str():
    line_by_line_compare(str(doc_yields),
"""Test generator

Yields
------
a : int
    The number of apples.
b : int
    The number of bananas.
int
    The number of unknowns.

.. index:: """)


<<<<<<< HEAD
def test_sent_str():
    line_by_line_compare(str(doc_sent),
"""Test generator

Yields
------
a : int
    The number of apples.

Receives
--------
b : int
    The number of bananas.
c : int
    The number of oranges.

.. index:: """)

=======
def test_no_index_in_str():
    assert "index" not in str(NumpyDocString("""Test idx

    """))

    assert "index" in str(NumpyDocString("""Test idx

    .. index :: random
    """))

    assert "index" in str(NumpyDocString("""Test idx

    .. index ::
        foo
    """))
>>>>>>> 40b3733b

def test_sphinx_str():
    sphinx_doc = SphinxDocString(doc_txt)
    line_by_line_compare(str(sphinx_doc),
"""
.. index:: random
   single: random;distributions, random;gauss

Draw values from a multivariate normal distribution with specified
mean and covariance.

The multivariate normal or Gaussian distribution is a generalisation
of the one-dimensional normal distribution to higher dimensions.

:Parameters:

    **mean** : (N,) ndarray
        Mean of the N-dimensional distribution.

        .. math::

           (1+2+3)/3

    **cov** : (N, N) ndarray
        Covariance matrix of the distribution.

    **shape** : tuple of ints
        Given a shape of, for example, (m,n,k), m*n*k samples are
        generated, and packed in an m-by-n-by-k arrangement.  Because
        each sample is N-dimensional, the output shape is (m,n,k,N).

:Returns:

    **out** : ndarray
        The drawn samples, arranged according to `shape`.  If the
        shape given is (m,n,...), then the shape of `out` is
        (m,n,...,N).

        In other words, each entry ``out[i,j,...,:]`` is an N-dimensional
        value drawn from the distribution.

    **list of str**
        This is not a real return value.  It exists to test
        anonymous return values.

    **no_description**
        ..

:Other Parameters:

    **spam** : parrot
        A parrot off its mortal coil.

:Raises:

    **RuntimeError**
        Some error

:Warns:

    **RuntimeWarning**
        Some warning

.. warning::

    Certain warnings apply.

.. seealso::

    :obj:`some`, :obj:`other`, :obj:`funcs`

    :obj:`otherfunc`
        relationship

.. rubric:: Notes

Instead of specifying the full covariance matrix, popular
approximations include:

  - Spherical covariance (`cov` is a multiple of the identity matrix)
  - Diagonal covariance (`cov` has non-negative elements only on the diagonal)

This geometrical property can be seen in two dimensions by plotting
generated data-points:

>>> mean = [0,0]
>>> cov = [[1,0],[0,100]] # diagonal covariance, points lie on x or y-axis

>>> x,y = multivariate_normal(mean,cov,5000).T
>>> plt.plot(x,y,'x'); plt.axis('equal'); plt.show()

Note that the covariance matrix must be symmetric and non-negative
definite.

.. rubric:: References

.. [1] A. Papoulis, "Probability, Random Variables, and Stochastic
       Processes," 3rd ed., McGraw-Hill Companies, 1991
.. [2] R.O. Duda, P.E. Hart, and D.G. Stork, "Pattern Classification,"
       2nd ed., Wiley, 2001.

.. only:: latex

   [1]_, [2]_

.. rubric:: Examples

>>> mean = (1,2)
>>> cov = [[1,0],[1,0]]
>>> x = multivariate_normal(mean,cov,(3,3))
>>> print x.shape
(3, 3, 2)

The following is probably true, given that 0.6 is roughly twice the
standard deviation:

>>> print list( (x[0,0,:] - mean) < 0.6 )
[True, True]
""")


def test_sphinx_yields_str():
    sphinx_doc = SphinxDocString(doc_yields_txt)
    line_by_line_compare(str(sphinx_doc),
"""Test generator

:Yields:

    **a** : int
        The number of apples.

    **b** : int
        The number of bananas.

    **int**
        The number of unknowns.
""")


doc2 = NumpyDocString("""
    Returns array of indices of the maximum values of along the given axis.

    Parameters
    ----------
    a : {array_like}
        Array to look in.
    axis : {None, integer}
        If None, the index is into the flattened array, otherwise along
        the specified axis""")


def test_parameters_without_extended_description():
    assert len(doc2['Parameters']) == 2


doc3 = NumpyDocString("""
    my_signature(*params, **kwds)

    Return this and that.
    """)


def test_escape_stars():
    signature = str(doc3).split('\n')[0]
    assert signature == r'my_signature(\*params, \*\*kwds)'

    def my_func(a, b, **kwargs):
        pass

    fdoc = FunctionDoc(func=my_func)
    assert fdoc['Signature'] == r'my_func(a, b, \*\*kwargs)'


doc4 = NumpyDocString(
    """a.conj()

    Return an array with all complex-valued elements conjugated.""")


def test_empty_extended_summary():
    assert doc4['Extended Summary'] == []


doc5 = NumpyDocString(
    """
    a.something()

    Raises
    ------
    LinAlgException
        If array is singular.

    Warns
    -----
    SomeWarning
        If needed
    """)


def test_raises():
    assert len(doc5['Raises']) == 1
    name, _, desc = doc5['Raises'][0]
    assert name == 'LinAlgException'
    assert desc == ['If array is singular.']


def test_warns():
    assert len(doc5['Warns']) == 1
    name, _, desc = doc5['Warns'][0]
    assert name == 'SomeWarning'
    assert desc == ['If needed']


def test_see_also():
    doc6 = NumpyDocString(
    """
    z(x,theta)

    See Also
    --------
    func_a, func_b, func_c
    func_d : some equivalent func
    foo.func_e : some other func over
             multiple lines
    func_f, func_g, :meth:`func_h`, func_j,
    func_k
    :obj:`baz.obj_q`
    :obj:`~baz.obj_r`
    :class:`class_j`: fubar
        foobar
    """)

    assert len(doc6['See Also']) == 13
    for func, desc, role in doc6['See Also']:
        if func in ('func_a', 'func_b', 'func_c', 'func_f',
                    'func_g', 'func_h', 'func_j', 'func_k', 'baz.obj_q',
                    '~baz.obj_r'):
            assert(not desc)
        else:
            assert(desc)

        if func == 'func_h':
            assert role == 'meth'
        elif func == 'baz.obj_q' or func == '~baz.obj_r':
            assert role == 'obj'
        elif func == 'class_j':
            assert role == 'class'
        else:
            assert role is None

        if func == 'func_d':
            assert desc == ['some equivalent func']
        elif func == 'foo.func_e':
            assert desc == ['some other func over', 'multiple lines']
        elif func == 'class_j':
            assert desc == ['fubar', 'foobar']


def test_see_also_parse_error():
    text = (
    """
    z(x,theta)

    See Also
    --------
    :func:`~foo`
    """)
    with assert_raises(ParseError) as err:
        NumpyDocString(text)

    s1 = str(r":func:`~foo` is not a item name in '\n    z(x,theta)\n\n    See Also\n    --------\n    :func:`~foo`\n    '")
    s2 = str(err.value)
    assert s1 == s2


def test_see_also_print():
    class Dummy(object):
        """
        See Also
        --------
        func_a, func_b
        func_c : some relationship
                 goes here
        func_d
        """
        pass

    obj = Dummy()
    s = str(FunctionDoc(obj, role='func'))
    assert(':func:`func_a`, :func:`func_b`' in s)
    assert('    some relationship' in s)
    assert(':func:`func_d`' in s)


def test_unknown_section():
    doc_text = """
Test having an unknown section

Mope
----
This should be ignored and warned about
"""

    class BadSection(object):
        """Class with bad section.

        Nope
        ----
        This class has a nope section.
        """
        pass

    with warnings.catch_warnings(record=True) as w:
        NumpyDocString(doc_text)
        assert len(w) == 1
        assert "Unknown section Mope" == str(w[0].message)

    with warnings.catch_warnings(record=True) as w:
        SphinxClassDoc(BadSection)
        assert len(w) == 1
        assert('test_docscrape.test_unknown_section.<locals>.BadSection'
               in str(w[0].message)
               or 'test_docscrape.BadSection' in str(w[0].message))


doc7 = NumpyDocString("""

        Doc starts on second line.

        """)


def test_empty_first_line():
    assert doc7['Summary'][0].startswith('Doc starts')


def test_no_summary():
    str(SphinxDocString("""
    Parameters
    ----------"""))


def test_unicode():
    doc = SphinxDocString("""
    öäöäöäöäöåååå

    öäöäöäööäååå

    Parameters
    ----------
    ååå : äää
        ööö

    Returns
    -------
    ååå : ööö
        äää

    """)
    assert isinstance(doc['Summary'][0], str)
    assert doc['Summary'][0] == 'öäöäöäöäöåååå'


def test_plot_examples():
    cfg = dict(use_plots=True)

    doc = SphinxDocString("""
    Examples
    --------
    >>> import matplotlib.pyplot as plt
    >>> plt.plot([1,2,3],[4,5,6])
    >>> plt.show()
    """, config=cfg)
    assert 'plot::' in str(doc), str(doc)

    doc = SphinxDocString("""
    Examples
    --------
    >>> from matplotlib import pyplot as plt
    >>> plt.plot([1,2,3],[4,5,6])
    >>> plt.show()
    """, config=cfg)
    assert 'plot::' in str(doc), str(doc)

    doc = SphinxDocString("""
    Examples
    --------
    .. plot::

       import matplotlib.pyplot as plt
       plt.plot([1,2,3],[4,5,6])
       plt.show()
    """, config=cfg)
    assert str(doc).count('plot::') == 1, str(doc)


def test_use_blockquotes():
    cfg = dict(use_blockquotes=True)
    doc = SphinxDocString("""
    Parameters
    ----------
    abc : def
        ghi
    jkl
        mno

    Returns
    -------
    ABC : DEF
        GHI
    JKL
        MNO
    """, config=cfg)
    line_by_line_compare(str(doc), '''
    :Parameters:

        **abc** : def

            ghi

        **jkl**

            mno

    :Returns:

        **ABC** : DEF

            GHI

        **JKL**

            MNO
    ''')


def test_class_members():

    class Dummy(object):
        """
        Dummy class.

        """
        def spam(self, a, b):
            """Spam\n\nSpam spam."""
            pass
        def ham(self, c, d):
            """Cheese\n\nNo cheese."""
            pass
        @property
        def spammity(self):
            """Spammity index"""
            return 0.95

        class Ignorable(object):
            """local class, to be ignored"""
            pass

    for cls in (ClassDoc, SphinxClassDoc):
        doc = cls(Dummy, config=dict(show_class_members=False))
        assert 'Methods' not in str(doc), (cls, str(doc))
        assert 'spam' not in str(doc), (cls, str(doc))
        assert 'ham' not in str(doc), (cls, str(doc))
        assert 'spammity' not in str(doc), (cls, str(doc))
        assert 'Spammity index' not in str(doc), (cls, str(doc))

        doc = cls(Dummy, config=dict(show_class_members=True))
        assert 'Methods' in str(doc), (cls, str(doc))
        assert 'spam' in str(doc), (cls, str(doc))
        assert 'ham' in str(doc), (cls, str(doc))
        assert 'spammity' in str(doc), (cls, str(doc))

        if cls is SphinxClassDoc:
            assert '.. autosummary::' in str(doc), str(doc)
        else:
            assert 'Spammity index' in str(doc), str(doc)

    class SubDummy(Dummy):
        """
        Subclass of Dummy class.

        """
        def ham(self, c, d):
            """Cheese\n\nNo cheese.\nOverloaded Dummy.ham"""
            pass

        def bar(self, a, b):
            """Bar\n\nNo bar"""
            pass

    for cls in (ClassDoc, SphinxClassDoc):
        doc = cls(SubDummy, config=dict(show_class_members=True,
                                        show_inherited_class_members=False))
        assert 'Methods' in str(doc), (cls, str(doc))
        assert 'spam' not in str(doc), (cls, str(doc))
        assert 'ham' in str(doc), (cls, str(doc))
        assert 'bar' in str(doc), (cls, str(doc))
        assert 'spammity' not in str(doc), (cls, str(doc))

        if cls is SphinxClassDoc:
            assert '.. autosummary::' in str(doc), str(doc)
        else:
            assert 'Spammity index' not in str(doc), str(doc)

        doc = cls(SubDummy, config=dict(show_class_members=True,
                                        show_inherited_class_members=True))
        assert 'Methods' in str(doc), (cls, str(doc))
        assert 'spam' in str(doc), (cls, str(doc))
        assert 'ham' in str(doc), (cls, str(doc))
        assert 'bar' in str(doc), (cls, str(doc))
        assert 'spammity' in str(doc), (cls, str(doc))

        if cls is SphinxClassDoc:
            assert '.. autosummary::' in str(doc), str(doc)
        else:
            assert 'Spammity index' in str(doc), str(doc)


def test_duplicate_signature():
    # Duplicate function signatures occur e.g. in ufuncs, when the
    # automatic mechanism adds one, and a more detailed comes from the
    # docstring itself.

    doc = NumpyDocString(
    """
    z(x1, x2)

    z(a, theta)
    """)

    assert doc['Signature'].strip() == 'z(a, theta)'


class_doc_txt = """
    Foo

    Parameters
    ----------
    f : callable ``f(t, y, *f_args)``
        Aaa.
    jac : callable ``jac(t, y, *jac_args)``

        Bbb.

    Attributes
    ----------
    t : float
        Current time.
    y : ndarray
        Current variable values.

        * hello
        * world
    an_attribute : float
        The docstring is printed instead
    no_docstring : str
        But a description
    no_docstring2 : str
    multiline_sentence
    midword_period
    no_period

    Methods
    -------
    a
    b
    c

    Examples
    --------
    For usage examples, see `ode`.
"""


def test_class_members_doc():
    doc = ClassDoc(None, class_doc_txt)
    line_by_line_compare(str(doc),
    """
    Foo

    Parameters
    ----------
    f : callable ``f(t, y, *f_args)``
        Aaa.
    jac : callable ``jac(t, y, *jac_args)``
        Bbb.

    Examples
    --------
    For usage examples, see `ode`.

    Attributes
    ----------
    t : float
        Current time.
    y : ndarray
        Current variable values.

        * hello
        * world
    an_attribute : float
        The docstring is printed instead
    no_docstring : str
        But a description
    no_docstring2 : str
    multiline_sentence
    midword_period
    no_period

    Methods
    -------
    a
    b
    c

    .. index::

    """)


def test_class_members_doc_sphinx():
    class Foo:
        @property
        def an_attribute(self):
            """Test attribute"""
            return None

        @property
        def no_docstring(self):
            return None

        @property
        def no_docstring2(self):
            return None

        @property
        def multiline_sentence(self):
            """This is a
            sentence. It spans multiple lines."""
            return None

        @property
        def midword_period(self):
            """The sentence for numpy.org."""
            return None

        @property
        def no_period(self):
            """This does not have a period
            so we truncate its summary to the first linebreak

            Apparently.
            """
            return None

    doc = SphinxClassDoc(Foo, class_doc_txt)
    line_by_line_compare(str(doc),
    """
    Foo

    :Parameters:

        **f** : callable ``f(t, y, *f_args)``
            Aaa.

        **jac** : callable ``jac(t, y, *jac_args)``
            Bbb.

    .. rubric:: Examples

    For usage examples, see `ode`.

    :Attributes:

        **t** : float
            Current time.

        **y** : ndarray
            Current variable values.

            * hello
            * world

        :obj:`an_attribute <an_attribute>` : float
            Test attribute

        **no_docstring** : str
            But a description

        **no_docstring2** : str
            ..

        :obj:`multiline_sentence <multiline_sentence>`
            This is a sentence.

        :obj:`midword_period <midword_period>`
            The sentence for numpy.org.

        :obj:`no_period <no_period>`
            This does not have a period

    .. rubric:: Methods

    =====  ==========
    **a**
    **b**
    **c**
    =====  ==========

    """)


def test_templated_sections():
    doc = SphinxClassDoc(None, class_doc_txt,
                         config={'template': jinja2.Template('{{examples}}\n{{parameters}}')})
    line_by_line_compare(str(doc),
    """
    .. rubric:: Examples

    For usage examples, see `ode`.

    :Parameters:

        **f** : callable ``f(t, y, *f_args)``
            Aaa.

        **jac** : callable ``jac(t, y, *jac_args)``
            Bbb.

    """)


def test_nonstandard_property():
    # test discovery of a property that does not satisfy isinstace(.., property)

    class SpecialProperty(object):

        def __init__(self, axis=0, doc=""):
            self.axis = axis
            self.__doc__ = doc

        def __get__(self, obj, type):
            if obj is None:
                # Only instances have actual _data, not classes
                return self
            else:
                return obj._data.axes[self.axis]

        def __set__(self, obj, value):
            obj._set_axis(self.axis, value)

    class Dummy:

        attr = SpecialProperty(doc="test attribute")

    doc = get_doc_object(Dummy)
    assert "test attribute" in str(doc)


def test_args_and_kwargs():
    cfg = dict()
    doc = SphinxDocString("""
    Parameters
    ----------
    param1 : int
        First parameter
    *args : tuple
        Arguments
    **kwargs : dict
        Keyword arguments
    """, config=cfg)
    line_by_line_compare(str(doc), r"""
:Parameters:

    **param1** : int
        First parameter

    **\*args** : tuple
        Arguments

    **\*\*kwargs** : dict
        Keyword arguments
    """)


if __name__ == "__main__":
    import pytest
    pytest.main()<|MERGE_RESOLUTION|>--- conflicted
+++ resolved
@@ -519,8 +519,7 @@
 .. index:: """)
 
 
-<<<<<<< HEAD
-def test_sent_str():
+def test_receives_str():
     line_by_line_compare(str(doc_sent),
 """Test generator
 
@@ -538,7 +537,7 @@
 
 .. index:: """)
 
-=======
+
 def test_no_index_in_str():
     assert "index" not in str(NumpyDocString("""Test idx
 
@@ -554,7 +553,6 @@
     .. index ::
         foo
     """))
->>>>>>> 40b3733b
 
 def test_sphinx_str():
     sphinx_doc = SphinxDocString(doc_txt)
