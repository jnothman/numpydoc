--- conflicted
+++ resolved
@@ -205,21 +205,13 @@
                 if param_type:
                     out += ['%s : %s' % (display_param, param_type)]
                 else:
-<<<<<<< HEAD
                     out += [display_param]
-                if desc:
-                    if self.use_blockquotes:
-                        out += ['']
-                    out += self._str_indent(desc)
-=======
-                    out += self._str_indent([display_param])
                 if desc and self.use_blockquotes:
                     out += ['']
                 elif not desc:
                     # empty definition
                     desc = ['..']
-                out += self._str_indent(desc, 8)
->>>>>>> 8c1e85c7
+                out += self._str_indent(desc)
                 out += ['']
 
             out = (self._str_field_list(name) + [''] +
